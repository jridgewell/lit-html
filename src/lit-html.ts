--- conflicted
+++ resolved
@@ -615,7 +615,6 @@
 }
 
 /**
-<<<<<<< HEAD
  * Reparents nodes, starting from `startNode` (inclusive) to `endNode`
  * (exclusive), into another container (could be the same container), before
  * `beforeNode`. If `beforeNode` is null, it appends the nodes to the
@@ -630,7 +629,11 @@
       while (node !== end) {
         const n = node!.nextSibling;
         container.insertBefore(node!, before as Node);
-=======
+        node = n;
+      }
+    };
+
+/**
  * Removes nodes, starting from `startNode` (inclusive) to `endNode`
  * (exclusive), from `container`.
  */
@@ -642,7 +645,6 @@
       while (node !== endNode) {
         const n = node!.nextSibling;
         container.removeChild(node!);
->>>>>>> 8150e6d2
         node = n;
       }
     };